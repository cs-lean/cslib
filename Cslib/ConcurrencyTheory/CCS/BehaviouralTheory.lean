--- conflicted
+++ resolved
@@ -33,10 +33,7 @@
 | parNil : ParNil (par p nil) p
 
 /-- P | 𝟎 ~ P -/
-<<<<<<< HEAD
 @[simp, grind]
-=======
->>>>>>> 3e6f980a
 theorem bisimilarity_par_nil : (par p nil) ~[@lts Name Constant defs] p := by
   exists ParNil
   constructor; constructor
@@ -68,10 +65,7 @@
 | parComm : ParComm (par p q) (par q p)
 
 /-- P | Q ~ Q | P -/
-<<<<<<< HEAD
 @[grind]
-=======
->>>>>>> 3e6f980a
 theorem bisimilarity_par_comm : (par p q) ~[@lts Name Constant defs] (par q p) := by
   exists ParComm
   constructor
@@ -122,26 +116,25 @@
             apply Tr.com htrq htrp
           · constructor
 
-<<<<<<< HEAD
+/-- P | (Q | R) ~ (P | Q) | R -/
+proof_wanted bisimilarity_par_assoc :
+  (par p (par q r)) ~[@lts Name Constant defs] (par (par p q) r)
+
+/-- P + 𝟎 ~ P -/
+proof_wanted bisimilarity_choice_nil :
+  (choice p nil) ~[@lts Name Constant defs] p
+
+/-- P + P ~ P -/
+proof_wanted bisimilarity_choice_idem :
+  (choice p p) ~[@lts Name Constant defs] p
+          · constructor
+
 /-- 𝟎 | P ~ P -/
 @[simp, grind]
 theorem bisimilarity_nil_par : (par nil p) ~[@lts Name Constant defs] p :=
   calc
     (par nil p) ~[@lts Name Constant defs] (par p nil) := by grind
     _ ~[@lts Name Constant defs] p := by simp
-=======
-/-- P | (Q | R) ~ (P | Q) | R -/
-proof_wanted bisimilarity_par_assoc :
-  (par p (par q r)) ~[@lts Name Constant defs] (par (par p q) r)
-
-/-- P + 𝟎 ~ P -/
-proof_wanted bisimilarity_choice_nil :
-  (choice p nil) ~[@lts Name Constant defs] p
-
-/-- P + P ~ P -/
-proof_wanted bisimilarity_choice_idem :
-  (choice p p) ~[@lts Name Constant defs] p
->>>>>>> 3e6f980a
 
 private inductive ChoiceComm : (Process Name Constant) → (Process Name Constant) → Prop where
   | choiceComm : ChoiceComm (choice p q) (choice q p)
